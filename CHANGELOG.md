--- conflicted
+++ resolved
@@ -2,7 +2,6 @@
 
 Notable changes to 3scale Istio Mixer Adapter will be tracked in this document.
 
-<<<<<<< HEAD
 ## 2.0.0 - 2020-07-24
 
 ## Added
@@ -35,14 +34,13 @@
 
 - Issue with `help` command for CLI tool returning excess information from imported dependency.
   ([#151](https://github.com/3scale/3scale-istio-adapter/pull/151))
-=======
+
 ## 1.0.0.1 - 2020-07-29
 
 ### Security
 
 - Updated dependencies on golang.org/x/text and golang.org/x/crypto to fix CVE-2020-14040 and CVE-2020-9283.
   ([#171](https://github.com/3scale/3scale-istio-adapter/pull/171))
->>>>>>> 1777a5f6
 
 ## 1.0.0 - 2019-08-07
 
